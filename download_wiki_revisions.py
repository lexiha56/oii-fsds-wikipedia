import argparse
from datetime import datetime
from pathlib import Path
import requests
import os
from bs4 import BeautifulSoup
from tqdm import tqdm

DATA_DIR = Path("data")

<<<<<<< HEAD
def count_files(folder, folders=False):
    count = 0
    for item in os.listdir(folder):
        item_path = os.path.join(folder, item)
        if os.path.isdir(item_path):
            if folders:
                count += 1  # Count folders if folders=True
            count += count_files(item_path, folders)  # Recursive call for subdirectories
        else:
            count += 1  # Increment count for files
    return count

def download_page_w_revisions(page_title: str, limit: int = 100):
    base_url = "https://en.wikipedia.org/w/index.php"
=======
def download_page_w_revisions(page_title: str) -> str:
    """Downloads complete revision history of a page using Special:Export with progress bar."""
    url = f"https://en.wikipedia.org/wiki/Special:Export/{page_title}"
>>>>>>> 61393ea1
    params = {
        "history": "",  # Empty parameter to get full history
        "action": "submit"
    }
    
    # Make initial request to get content length
    response = requests.get(url, params=params, stream=True)
    response.raise_for_status()
    
    # Get total size if available
    total_size = int(response.headers.get('content-length', 0))
    
    # Initialize progress bar
    progress = tqdm(
        total=total_size,
        unit='iB',
        unit_scale=True,
        desc="Downloading revisions",
        leave=True
    )
    
    # Download with progress
    content = []
    for data in response.iter_content(chunk_size=8192):
        content.append(data)
        progress.update(len(data))
    
    progress.close()
    
    return b''.join(content).decode('utf-8')

def parse_mediawiki_revisions(xml_content):
    soup = BeautifulSoup(xml_content, "lxml-xml")
    for revision in soup.find_all("revision"):
        yield str(revision)

def count_revisions_in_xml(xml_content: str) -> int:
    """Count the number of revisions in a single XML response."""
    soup = BeautifulSoup(xml_content, "lxml-xml")
    return len(soup.find_all("revision"))

def count_stored_revisions(page_name: str, data_dir: Path) -> dict:
    """
    Counts all stored revisions for a given page, organized by year and month.
    
    Returns:
        dict: A dictionary with total count and breakdowns by year and month
        Format: {
            'total': int,
            'by_year': {year: count, ...},
            'by_year_month': {(year, month): count, ...}
        }
    """
    page_dir = data_dir / page_name
    if not page_dir.exists():
        return {'total': 0, 'by_year': {}, 'by_year_month': {}}
    
    counts = {
        'total': 0,
        'by_year': {},
        'by_year_month': {}
    }
    
    # Walk through the directory structure
    for year_dir in sorted(page_dir.iterdir()):
        if not year_dir.is_dir():
            continue
            
        year = year_dir.name
        counts['by_year'][year] = 0
        
        for month_dir in sorted(year_dir.iterdir()):
            if not month_dir.is_dir():
                continue
                
            month = month_dir.name
            revision_count = len(list(month_dir.glob("*.xml")))
            
            counts['by_year'][year] += revision_count
            counts['by_year_month'][(year, month)] = revision_count
            counts['total'] += revision_count
    
    return counts

def format_revision_counts(page_name: str, counts: dict) -> str:
    """Formats the revision counts into a readable string."""
    if counts['total'] == 0:
        return f"No revisions found for '{page_name}'."
    
    # Basic summary
    output = [f"Found {counts['total']} total revisions for '{page_name}'."]
    
    # Year breakdown
    year_counts = counts['by_year']
    if year_counts:
        output.append("\nBreakdown by year:")
        for year in sorted(year_counts.keys()):
            output.append(f"  {year}: {year_counts[year]} revisions")
    
    # Month breakdown (optional, commented out to avoid too much detail)
    # month_counts = counts['by_year_month']
    # if month_counts:
    #     output.append("\nBreakdown by month:")
    #     for (year, month) in sorted(month_counts.keys()):
    #         output.append(f"  {year}-{month}: {month_counts[(year, month)]} revisions")
    
    return "\n".join(output)

def main(page: str, data_dir: Path, count_only: bool = False):
    """
    Downloads all revisions of the given page title and organizes them by date.
    If count_only is True, just prints the count of stored revisions.
    """
    if count_only:
        counts = count_stored_revisions(page, data_dir)
        print(format_revision_counts(page, counts))
        return

    print(f"Downloading complete history of {page}")
    raw_revisions = download_page_w_revisions(page)
    
    # Count total revisions for progress bar
    total_revisions = len(BeautifulSoup(raw_revisions, "lxml-xml").find_all("revision"))
    print(f"Found {total_revisions} revisions. Organizing into directory structure...")
    
    for wiki_revision in tqdm(parse_mediawiki_revisions(raw_revisions), total=total_revisions):
        revision_path = construct_path(
            wiki_revision=wiki_revision, page_name=page, save_dir=data_dir
        )
        if not revision_path.exists():
            revision_path.parent.mkdir(parents=True, exist_ok=True)
            revision_path.write_text(wiki_revision)
    
    # Show final counts
    counts = count_stored_revisions(page, data_dir)
    print("\nFinal revision counts:")
    print(format_revision_counts(page, counts))


def extract_id(revision: str) -> str:
    return str(_extract_attribute(revision, attribute="id"))


def find_timestamp(revision: str) -> datetime:
    return parse_timestring(_extract_attribute(revision, attribute="timestamp"))


def _extract_attribute(text: str, attribute: str = "timestamp") -> str:
    soup = BeautifulSoup(text, "lxml-xml")
    result = soup.find(attribute)
    if result is None:
        raise ValueError(f"Could not find attribute {attribute} in text")
    return result.text


def parse_timestring(timestring: str) -> datetime:
    return datetime.strptime(timestring, "%Y-%m-%dT%H:%M:%SZ")


def extract_yearmonth(timestamp: datetime) -> str:
    return timestamp.strftime("%Y-%m")


def find_yearmonth(revision: str) -> str:
    return extract_yearmonth(find_timestamp(revision))

<<<<<<< HEAD

def main(page: str, limit: int, data_dir: Path, update: bool):
    """
    Downloads the main page (with revisions) for the given page title.
    Organizes the revisions into a folder structure like
    <page_name>/<year>/<month>/<revision_id>.xml
    """
    print(f"Downloading {limit} revisions of {page} to {data_dir}")
    raw_revisions = download_page_w_revisions(page, limit=limit)
    validate_page(page, page_xml=raw_revisions)
    print("Downloaded revisions. Parsing and saving...")
    
    for wiki_revision in tqdm(parse_mediawiki_revisions(raw_revisions), total=limit):
        revision_path = construct_path(
            wiki_revision=wiki_revision, page_name=page, save_dir=data_dir
        )
        
        # If --update is False, skip revisions that already exist
        if not update and revision_path.exists():
            print(f"Skipping revision {revision_path} (already exists)")
            continue  # Skip to the next revision
        
        # Otherwise, download and save the revision
        if not revision_path.exists():
            revision_path.parent.mkdir(parents=True, exist_ok=True)
        revision_path.write_text(wiki_revision)

    # Report the number of downloaded files
    num_files = count_files(f"{data_dir}/{page}")
    print(f"{num_files} files downloaded.")


    #print("Done!") # You should call count_revisions() here and print the number of revisions
                   # You should also pass an 'update' argument so that you can decide whether
                   # to update and refresh or whether to simply count the revisions.   


=======
>>>>>>> 61393ea1
def construct_path(page_name: str, save_dir: Path, wiki_revision: str) -> Path:
    revision_id = extract_id(wiki_revision)
    timestamp = find_timestamp(wiki_revision)
    year = str(timestamp.year)
    month = str(timestamp.month).zfill(2)
    revision_path = save_dir / page_name / year / month / f"{revision_id}.xml"
    return revision_path


def validate_page(page_name: str, page_xml: str) -> None:
    try:
        _ = _extract_attribute(page_xml, attribute="page")
    except ValueError:
        raise ValueError(f"Page {page_name} does not exist")

if __name__ == "__main__":
    parser = argparse.ArgumentParser(
        description="Download Wikipedia page revisions",
        formatter_class=argparse.ArgumentDefaultsHelpFormatter,
    )
    parser.add_argument("page", type=str, help="Title of the Wikipedia page")
    parser.add_argument(
        "--count-only",
        action="store_true",
        help="Only count and display stored revisions without downloading",
    )
    parser.add_argument(
        "--data-dir",
        type=Path,
        default=DATA_DIR,
        help="Directory to store the revision data",
    )
    parser.add_argument(
        "--update",
        action="store_true",  # This makes the --update flag optional, default is False
        help="If set, download all revisions (even if already downloaded). If not set, skip existing revisions.",
    )
    args = parser.parse_args()
<<<<<<< HEAD

    # Call the main function
    main(page=args.page, limit=args.limit, data_dir=DATA_DIR, update=args.update)
=======
    main(page=args.page, data_dir=args.data_dir, count_only=args.count_only)
>>>>>>> 61393ea1
<|MERGE_RESOLUTION|>--- conflicted
+++ resolved
@@ -8,26 +8,9 @@
 
 DATA_DIR = Path("data")
 
-<<<<<<< HEAD
-def count_files(folder, folders=False):
-    count = 0
-    for item in os.listdir(folder):
-        item_path = os.path.join(folder, item)
-        if os.path.isdir(item_path):
-            if folders:
-                count += 1  # Count folders if folders=True
-            count += count_files(item_path, folders)  # Recursive call for subdirectories
-        else:
-            count += 1  # Increment count for files
-    return count
 
 def download_page_w_revisions(page_title: str, limit: int = 100):
     base_url = "https://en.wikipedia.org/w/index.php"
-=======
-def download_page_w_revisions(page_title: str) -> str:
-    """Downloads complete revision history of a page using Special:Export with progress bar."""
-    url = f"https://en.wikipedia.org/wiki/Special:Export/{page_title}"
->>>>>>> 61393ea1
     params = {
         "history": "",  # Empty parameter to get full history
         "action": "submit"
@@ -194,9 +177,8 @@
 def find_yearmonth(revision: str) -> str:
     return extract_yearmonth(find_timestamp(revision))
 
-<<<<<<< HEAD
-
-def main(page: str, limit: int, data_dir: Path, update: bool):
+
+def main(page: str, limit: int, data_dir: Path):
     """
     Downloads the main page (with revisions) for the given page title.
     Organizes the revisions into a folder structure like
@@ -206,34 +188,19 @@
     raw_revisions = download_page_w_revisions(page, limit=limit)
     validate_page(page, page_xml=raw_revisions)
     print("Downloaded revisions. Parsing and saving...")
-    
     for wiki_revision in tqdm(parse_mediawiki_revisions(raw_revisions), total=limit):
         revision_path = construct_path(
             wiki_revision=wiki_revision, page_name=page, save_dir=data_dir
         )
-        
-        # If --update is False, skip revisions that already exist
-        if not update and revision_path.exists():
-            print(f"Skipping revision {revision_path} (already exists)")
-            continue  # Skip to the next revision
-        
-        # Otherwise, download and save the revision
         if not revision_path.exists():
             revision_path.parent.mkdir(parents=True, exist_ok=True)
         revision_path.write_text(wiki_revision)
-
-    # Report the number of downloaded files
-    num_files = count_files(f"{data_dir}/{page}")
-    print(f"{num_files} files downloaded.")
-
-
-    #print("Done!") # You should call count_revisions() here and print the number of revisions
+    
+    print("Done!") # You should call count_revisions() here and print the number of revisions
                    # You should also pass an 'update' argument so that you can decide whether
                    # to update and refresh or whether to simply count the revisions.   
 
 
-=======
->>>>>>> 61393ea1
 def construct_path(page_name: str, save_dir: Path, wiki_revision: str) -> Path:
     revision_id = extract_id(wiki_revision)
     timestamp = find_timestamp(wiki_revision)
@@ -272,10 +239,4 @@
         help="If set, download all revisions (even if already downloaded). If not set, skip existing revisions.",
     )
     args = parser.parse_args()
-<<<<<<< HEAD
-
-    # Call the main function
-    main(page=args.page, limit=args.limit, data_dir=DATA_DIR, update=args.update)
-=======
-    main(page=args.page, data_dir=args.data_dir, count_only=args.count_only)
->>>>>>> 61393ea1
+    main(page=args.page, limit=args.limit, data_dir=DATA_DIR)